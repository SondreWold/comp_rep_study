"""
Evaluate trained models and subnetworks.
"""

import argparse
import logging
import os
from pathlib import Path
from typing import Optional

import torch
from torch.utils.data import DataLoader

from comp_rep.data_prep.dataset import CollateFunctor, SequenceDataset
from comp_rep.eval.decoding import GreedySearch
from comp_rep.eval.evaluator import evaluate_generation
from comp_rep.models.lightning_models import LitTransformer
from comp_rep.models.lightning_pruned_models import LitPrunedModel
from comp_rep.utils import load_tokenizer, setup_logging

DEVICE = "cuda:0" if torch.cuda.is_available() else "cpu"

CURR_FILE_PATH = Path(__file__).resolve()
CURR_FILE_DIR = CURR_FILE_PATH.parent
DATA_DIR = CURR_FILE_PATH.parents[1] / "data"
RESULT_DIR = CURR_FILE_DIR / "predictions"


def parse_args() -> argparse.Namespace:
    """
    Parse command-line arguments for the evaluation script.

    Returns:
        argparse.Namespace: The parsed command-line arguments.
    """
    parser = argparse.ArgumentParser("Evaluation script")

    parser.add_argument(
        "--verbose",
        type=int,
        default=1,
        choices=[0, 1, 2],
        help="Verbose mode (0: WARNING, 1: INFO, 2: DEBUG)",
    )
    parser.add_argument("--model_path", type=Path, help="Path to model checkpoint.")
    parser.add_argument(
        "--base_model_name", type=str, default="pcfgs_base", help="Name of base model."
    )
    parser.add_argument(
        "--pruning_task",
        type=str,
        default="append",
        choices=[
            "remove_second",
            "remove_first",
            "copy",
            "append",
            "echo",
            "prepend",
            "shift",
            "swap",
            "reverse",
            "repeat",
        ],
        help="Name of subtask on which model has been pruned on.",
    )
    parser.add_argument(
        "--eval_task",
        type=str,
        default="base_task",
        choices=[
            "base_task",
            "remove_second",
            "remove_first",
            "copy",
            "append",
            "echo",
            "prepend",
            "shift",
            "swap",
            "reverse",
            "repeat",
        ],
        help="Task to evaluate model on.",
    )
    parser.add_argument(
        "--is_masked", action="store_true", help="Whether the model is pruned."
    )
    parser.add_argument("--eval_batch_size", type=int, default=32, help="Batch size.")
    parser.add_argument(
        "--pruning_method", type=str, default="continuous", help="Pruning method."
    )

    return parser.parse_args()


def load_eval_data(path: Path, tokenizer: dict) -> SequenceDataset:
    """
    Load evaluation data from the given path using the provided tokenizer.

    Args:
        path (Path): The path to the evaluation data.
        tokenizer (dict): The tokenizer used to preprocess the data.

    Returns:
        SequenceDataset: The loaded evaluation dataset.
    """
    dataset = SequenceDataset(path, tokenizer)
    return dataset


def load_model(path: Path, is_masked: bool, pruning_method: Optional[str]):
    if is_masked:
        pl_pruner = LitPrunedModel.load_from_checkpoint(path)
        model = pl_pruner.model
        if pruning_method == "continuous":
            pl_pruner.pruner.activate_ticket()
    else:
        pl_transformer = LitTransformer.load_from_checkpoint(path)
        model = pl_transformer.model
    return model


def main() -> None:
    args = parse_args()

    setup_logging(args.verbose)
    config = vars(args).copy()
    config_string = "\n".join([f"--{k}: {v}" for k, v in config.items()])
    logging.info(f"\nRunning evaluation with the config: \n{config_string}")

    # load model
    if args.is_masked:
        model_dir = args.save_path / args.pruning_task
        prediction_path = RESULT_DIR / args.pruning_task
        pl_pruner = LitPrunedModel.load_from_checkpoint(model_dir / "pruned_model.ckpt")
        model = pl_pruner.model

        if args.pruning_method == "continuous":
            pl_pruner.pruner.activate_ticket()
    else:
        model_dir = args.save_path / args.base_model_name
        prediction_path = RESULT_DIR / args.base_model_name
        pl_transformer = LitTransformer.load_from_checkpoint(
            model_dir / "base_model.ckpt"
        )
        model = pl_transformer.model

    tokenizer = load_tokenizer(model_dir)

    # load data
    data_path = DATA_DIR / args.eval_task / "test.csv"
    eval_dataset = SequenceDataset(data_path, tokenizer=tokenizer)
    input_vocabulary_size = len(tokenizer["input_language"]["index2word"])
    output_vocabulary_size = len(tokenizer["output_language"]["index2word"])
    args.input_vocabulary_size = input_vocabulary_size
    args.output_vocabulary_size = output_vocabulary_size

    eval_loader = DataLoader(
        eval_dataset,
        batch_size=args.eval_batch_size,
        collate_fn=CollateFunctor(),
        shuffle=False,
        num_workers=7,
        persistent_workers=True,
    )

<<<<<<< HEAD
    model = load_model(args.model_path, args.is_maked, args.pruning_method)

=======
>>>>>>> 9a3b690c
    # evaluate
    os.makedirs(prediction_path, exist_ok=True)

    searcher = GreedySearch(model, eval_dataset.output_language)
    accuracy = evaluate_generation(
        model, searcher, eval_loader, prediction_path, DEVICE
    )

    logging.info(f"Final accuracy was: {accuracy}")


if __name__ == "__main__":
    main()<|MERGE_RESOLUTION|>--- conflicted
+++ resolved
@@ -165,11 +165,7 @@
         persistent_workers=True,
     )
 
-<<<<<<< HEAD
-    model = load_model(args.model_path, args.is_maked, args.pruning_method)
-
-=======
->>>>>>> 9a3b690c
+    model = load_model(args.model_path, args.is_masked, args.pruning_method)
     # evaluate
     os.makedirs(prediction_path, exist_ok=True)
 
