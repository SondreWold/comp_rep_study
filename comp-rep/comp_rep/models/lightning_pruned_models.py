--- conflicted
+++ resolved
@@ -68,11 +68,7 @@
         Returns:
             torch.Tensor: The loss value calculated during the training step.
         """
-<<<<<<< HEAD
         _, _, mask_loss, loss = get_regularized_logits_loss(
-=======
-        _, ce_loss, mask_loss, loss = get_regularized_logits_loss(
->>>>>>> 2e371342
             self, self.args.mask_lambda, train_batch
         )
 
