"""
Tests for subnetwork set operations
"""

import pytest
import torch
from torch import nn

<<<<<<< HEAD
from comp_rep.pruning.masked_base import MaskedLayer
=======
from comp_rep.pruning.masked_layernorm import ContinuousMaskLayerNorm
from comp_rep.pruning.masked_linear import ContinuousMaskLinear
>>>>>>> 08634b34
from comp_rep.pruning.subnetwork_set_operations import (
    complement,
    complement_,
    difference,
    difference_,
    intersection,
    intersection_,
    union,
    union_,
)
<<<<<<< HEAD
from comp_rep.utils import create_transformer_from_checkpoint, load_model

SAVE_PATH = Path("../base_models_trained")


def test_complement():
    mask_name = "copy"
    model_path = SAVE_PATH / mask_name / "pruned_model.ckpt"
    base_model = create_transformer_from_checkpoint(model_path)
    base_model = load_model(model_path, True, base_model, "continuous")

    # Need to do this loop in the test to get the "old masks"
    old_masks = []
    for m in base_model.modules():
        if isinstance(m, MaskedLayer):
            m.ticket = True
            m.compute_mask()
            old_masks.append(m.b_matrix)

    complement(base_model)
    new_masks = []
    for m in base_model.modules():
        if isinstance(m, MaskedLayer):
            new_masks.append(m.b_matrix)

    for ob, nb in zip(old_masks, new_masks):
        assert not torch.all(
            torch.eq(ob, nb)
        ), "Subnetwork was not changed, this is unexpected..."

    for old, new in zip(old_masks, new_masks):
        renew = ~old.bool()
        assert torch.all(torch.eq(renew, new.bool()))


@pytest.mark.skip()
def test_union_or_intersection(function: Callable, comparator: Callable):
    mask_name_A = "append"
    model_path_A = SAVE_PATH / mask_name_A / "pruned_model.ckpt"
    base_model_A = create_transformer_from_checkpoint(model_path_A)
    base_model_A = load_model(model_path_A, True, base_model_A)
    mask_name_B = "remove_second"
    model_path_B = SAVE_PATH / mask_name_B / "pruned_model.ckpt"
    base_model_B = create_transformer_from_checkpoint(model_path_B)
    base_model_B = load_model(model_path_B, True, base_model_B)

    old_masks_A = []
    for m in base_model_A.modules():
        if isinstance(m, MaskedLayer):
            m.ticket = True
            m.compute_mask()
            old_masks_A.append(m.b_matrix)

    masks_B = []
    for m in base_model_B.modules():
        if isinstance(m, MaskedLayer):
            m.ticket = True
            m.compute_mask()
            masks_B.append(m.b_matrix)

    function(base_model_A, base_model_B)
    new_masks_A = []
    for m in base_model_A.modules():
        if isinstance(m, MaskedLayer):
            new_masks_A.append(m.b_matrix)

    new_masks_B = []
    for m in base_model_B.modules():
        if isinstance(m, MaskedLayer):
            new_masks_B.append(m.b_matrix)

    # Union should not change subnetwork_B in any way
    for ob, nb in zip(masks_B, new_masks_B):
        assert torch.all(
            torch.eq(ob, nb)
        ), "Subnetwork B was changed, this is unexpected..."

    for i, (old_A, mask_B, new_A) in enumerate(zip(old_masks_A, masks_B, new_masks_A)):
        renew = comparator(old_A, mask_B).float()
        return torch.all(torch.eq(renew, new_A))


def test_union():
    assert test_union_or_intersection(union, torch.logical_or)


def test_intersection():
    assert test_union_or_intersection(intersection, torch.logical_and)


def test_difference():
    mask_name_A = "append"
    model_path_A = SAVE_PATH / mask_name_A / "pruned_model.ckpt"
    base_model_A = create_transformer_from_checkpoint(model_path_A)
    base_model_A = load_model(model_path_A, True, base_model_A, "continuous")
    mask_name_B = "remove_first"
    model_path_B = SAVE_PATH / mask_name_B / "pruned_model.ckpt"
    base_model_B = create_transformer_from_checkpoint(model_path_B)
    base_model_B = load_model(model_path_B, True, base_model_B, "continuous")

    old_masks_A = []
    for m in base_model_A.modules():
        if isinstance(m, MaskedLayer):
            m.ticket = True
            m.compute_mask()
            old_masks_A.append(m.b_matrix)

    old_masks_B = []
    for m in base_model_B.modules():
        if isinstance(m, MaskedLayer):
            m.ticket = True
            m.compute_mask()
            old_masks_B.append(m.b_matrix)

    difference(base_model_A, base_model_B)
    new_masks_A = []
    for m in base_model_A.modules():
        if isinstance(m, MaskedLayer):
            new_masks_A.append(m.b_matrix)

    new_masks_B = []
    for m in base_model_B.modules():
        if isinstance(m, MaskedLayer):
            new_masks_B.append(m.b_matrix)

    """
    for ob, nb in zip(old_masks_B, new_masks_B):
        assert not torch.all(torch.eq(ob, nb)), "Subnetwork B was not changed, this is unexpected..."
    """
    for old_A, old_B, new_A, new_B in zip(
        old_masks_A, old_masks_B, new_masks_A, new_masks_B
    ):
        for old_A_row, old_B_row, new_A_row, new_B_row in zip(
            old_A, old_B, new_A, new_B
        ):
            for old_A_col, old_B_col, new_A_col, new_B_col in zip(
                old_A_row, old_B_row, new_A_row, new_B_row
            ):
                if old_A_col.bool() and not old_B_col.bool():
                    assert new_A_col.bool()
=======


class Transformer(nn.Module):
    def __init__(self, input_dim, output_dim, norm_shape):
        super(Transformer, self).__init__()
        linear_weights = nn.Parameter(torch.randn(output_dim, input_dim))
        norm_layer_weights = nn.Parameter(torch.randn(norm_shape))

        self.linear_layer = ContinuousMaskLinear(
            weights=linear_weights, bias=None, ticket=True
        )
        self.norm_layer = ContinuousMaskLayerNorm(
            normalized_shape=norm_shape,
            weight=norm_layer_weights,
            bias=None,
            ticket=True,
        )

    def forward(self, x):
        x = self.linear_layer(x)
        x = self.norm_layer(x)
        return x


@pytest.fixture
def modelA():
    input_dim = 10
    output_dim = 5
    norm_shape = 5
    return Transformer(input_dim, output_dim, norm_shape)


@pytest.fixture
def modelB():
    input_dim = 10
    output_dim = 5
    norm_shape = 5
    return Transformer(input_dim, output_dim, norm_shape)


def test_complement_(modelA):
    linear_b_matrix = torch.tensor(
        [
            [0, 1, 0, 1, 0, 1, 0, 1, 0, 1],
            [1, 0, 1, 0, 1, 0, 1, 0, 1, 0],
            [0, 0, 1, 1, 0, 0, 1, 1, 0, 0],
            [1, 1, 0, 0, 1, 1, 0, 0, 1, 1],
            [0, 1, 0, 1, 0, 1, 0, 1, 0, 1],
        ]
    )
    layernorm_b_matrix = torch.tensor(
        [
            [0, 1, 0, 1, 0],
        ]
    )
    modelA.linear_layer.b_matrix = linear_b_matrix
    modelA.norm_layer.b_matrix = layernorm_b_matrix

    # test complement
    complement_(modelA)

    # the target
    linear_target = 1 - linear_b_matrix
    layernorm_target = 1 - layernorm_b_matrix

    assert (modelA.linear_layer.b_matrix == linear_target).all()
    assert (modelA.norm_layer.b_matrix == layernorm_target).all()


def test_complement(modelA):
    linear_b_matrix = torch.tensor(
        [
            [0, 1, 0, 1, 0, 1, 0, 1, 0, 1],
            [1, 0, 1, 0, 1, 0, 1, 0, 1, 0],
            [0, 0, 1, 1, 0, 0, 1, 1, 0, 0],
            [1, 1, 0, 0, 1, 1, 0, 0, 1, 1],
            [0, 1, 0, 1, 0, 1, 0, 1, 0, 1],
        ]
    )
    layernorm_b_matrix = torch.tensor(
        [
            [0, 1, 0, 1, 0],
        ]
    )
    modelA.linear_layer.b_matrix = linear_b_matrix
    modelA.norm_layer.b_matrix = layernorm_b_matrix

    # test complement
    new_model = complement(modelA)

    # old model should remain same
    assert (modelA.linear_layer.b_matrix == linear_b_matrix).all()
    assert (modelA.norm_layer.b_matrix == layernorm_b_matrix).all()

    # the target
    linear_target = 1 - linear_b_matrix
    layernorm_target = 1 - layernorm_b_matrix

    # new model should be inverted
    assert (new_model.linear_layer.b_matrix == linear_target).all()
    assert (new_model.norm_layer.b_matrix == layernorm_target).all()


def test_intersection_(modelA, modelB):
    # set modelA
    model_a_linear_b_matrix = torch.tensor(
        [
            [0, 1, 0, 1, 0, 1, 0, 1, 0, 1],
            [1, 0, 1, 0, 1, 0, 1, 0, 1, 0],
            [0, 0, 1, 1, 0, 0, 1, 1, 0, 0],
            [1, 1, 0, 0, 1, 1, 0, 0, 1, 1],
            [0, 1, 0, 1, 0, 1, 0, 1, 0, 1],
        ]
    )
    model_a_layernorm_b_matrix = torch.tensor(
        [
            [0, 1, 0, 1, 0],
        ]
    )
    modelA.linear_layer.b_matrix = model_a_linear_b_matrix
    modelA.norm_layer.b_matrix = model_a_layernorm_b_matrix

    # set modelB
    model_b_linear_b_matrix = torch.tensor(
        [
            [0, 0, 0, 1, 0, 1, 0, 0, 0, 1],
            [1, 0, 1, 0, 1, 0, 1, 0, 1, 0],
            [0, 0, 1, 0, 0, 0, 1, 0, 0, 0],
            [1, 1, 1, 0, 1, 1, 0, 0, 1, 1],
            [0, 1, 0, 1, 1, 1, 0, 1, 1, 1],
        ]
    )
    model_b_layernorm_b_matrix = torch.tensor(
        [
            [1, 0, 0, 1, 1],
        ]
    )
    modelB.linear_layer.b_matrix = model_b_linear_b_matrix
    modelB.norm_layer.b_matrix = model_b_layernorm_b_matrix

    # target
    target_linear_b_matrix = torch.tensor(
        [
            [0, 0, 0, 1, 0, 1, 0, 0, 0, 1],
            [1, 0, 1, 0, 1, 0, 1, 0, 1, 0],
            [0, 0, 1, 0, 0, 0, 1, 0, 0, 0],
            [1, 1, 0, 0, 1, 1, 0, 0, 1, 1],
            [0, 1, 0, 1, 0, 1, 0, 1, 0, 1],
        ]
    )
    target_layernorm_b_matrix = torch.tensor(
        [
            [0, 0, 0, 1, 0],
        ]
    )

    # test in-place intersection
    intersection_(modelA, modelB)

    # modelA
    assert (modelA.linear_layer.b_matrix == target_linear_b_matrix).all()
    assert (modelA.norm_layer.b_matrix == target_layernorm_b_matrix).all()

    # modelB - should remain same
    assert (modelB.linear_layer.b_matrix == model_b_linear_b_matrix).all()
    assert (modelB.norm_layer.b_matrix == model_b_layernorm_b_matrix).all()


def test_intersection(modelA, modelB):
    # set modelA
    model_a_linear_b_matrix = torch.tensor(
        [
            [0, 1, 0, 1, 0, 1, 0, 1, 0, 1],
            [1, 0, 1, 0, 1, 0, 1, 0, 1, 0],
            [0, 0, 1, 1, 0, 0, 1, 1, 0, 0],
            [1, 1, 0, 0, 1, 1, 0, 0, 1, 1],
            [0, 1, 0, 1, 0, 1, 0, 1, 0, 1],
        ]
    )
    model_a_layernorm_b_matrix = torch.tensor(
        [
            [0, 1, 0, 1, 0],
        ]
    )
    modelA.linear_layer.b_matrix = model_a_linear_b_matrix
    modelA.norm_layer.b_matrix = model_a_layernorm_b_matrix

    # set modelB
    model_b_linear_b_matrix = torch.tensor(
        [
            [0, 0, 0, 1, 0, 1, 0, 0, 0, 1],
            [1, 0, 1, 0, 1, 0, 1, 0, 1, 0],
            [0, 0, 1, 0, 0, 0, 1, 0, 0, 0],
            [1, 1, 1, 0, 1, 1, 0, 0, 1, 1],
            [0, 1, 0, 1, 1, 1, 0, 1, 1, 1],
        ]
    )
    model_b_layernorm_b_matrix = torch.tensor(
        [
            [1, 0, 0, 1, 1],
        ]
    )
    modelB.linear_layer.b_matrix = model_b_linear_b_matrix
    modelB.norm_layer.b_matrix = model_b_layernorm_b_matrix

    # target
    target_linear_b_matrix = torch.tensor(
        [
            [0, 0, 0, 1, 0, 1, 0, 0, 0, 1],
            [1, 0, 1, 0, 1, 0, 1, 0, 1, 0],
            [0, 0, 1, 0, 0, 0, 1, 0, 0, 0],
            [1, 1, 0, 0, 1, 1, 0, 0, 1, 1],
            [0, 1, 0, 1, 0, 1, 0, 1, 0, 1],
        ]
    )
    target_layernorm_b_matrix = torch.tensor(
        [
            [0, 0, 0, 1, 0],
        ]
    )

    # test intersection
    new_model = intersection(modelA, modelB)

    # modelA - should remain same
    assert (modelA.linear_layer.b_matrix == model_a_linear_b_matrix).all()
    assert (modelA.norm_layer.b_matrix == model_a_layernorm_b_matrix).all()

    # modelB - should remain same
    assert (modelB.linear_layer.b_matrix == model_b_linear_b_matrix).all()
    assert (modelB.norm_layer.b_matrix == model_b_layernorm_b_matrix).all()

    # new_model
    assert (new_model.linear_layer.b_matrix == target_linear_b_matrix).all()
    assert (new_model.norm_layer.b_matrix == target_layernorm_b_matrix).all()


def test_union_(modelA, modelB):
    # set modelA
    model_a_linear_b_matrix = torch.tensor(
        [
            [0, 1, 0, 1, 0, 1, 0, 1, 0, 1],
            [1, 0, 1, 0, 1, 0, 1, 0, 1, 0],
            [0, 0, 1, 1, 0, 0, 1, 1, 0, 0],
            [1, 1, 0, 0, 1, 1, 0, 0, 1, 1],
            [0, 1, 0, 1, 0, 1, 0, 1, 0, 1],
        ]
    )
    model_a_layernorm_b_matrix = torch.tensor(
        [
            [1, 1, 0, 1, 0],
        ]
    )
    modelA.linear_layer.b_matrix = model_a_linear_b_matrix
    modelA.norm_layer.b_matrix = model_a_layernorm_b_matrix

    # set modelB
    model_b_linear_b_matrix = torch.tensor(
        [
            [0, 1, 0, 1, 0, 1, 0, 0, 0, 1],
            [1, 0, 1, 0, 1, 0, 1, 0, 1, 0],
            [0, 1, 1, 1, 0, 0, 1, 1, 0, 1],
            [1, 1, 0, 1, 1, 1, 0, 0, 1, 1],
            [0, 0, 0, 1, 0, 1, 1, 0, 0, 1],
        ]
    )
    model_b_layernorm_b_matrix = torch.tensor(
        [
            [1, 0, 0, 1, 1],
        ]
    )
    modelB.linear_layer.b_matrix = model_b_linear_b_matrix
    modelB.norm_layer.b_matrix = model_b_layernorm_b_matrix

    # target
    target_linear_b_matrix = torch.tensor(
        [
            [0, 1, 0, 1, 0, 1, 0, 1, 0, 1],
            [1, 0, 1, 0, 1, 0, 1, 0, 1, 0],
            [0, 1, 1, 1, 0, 0, 1, 1, 0, 1],
            [1, 1, 0, 1, 1, 1, 0, 0, 1, 1],
            [0, 1, 0, 1, 0, 1, 1, 1, 0, 1],
        ]
    )
    target_layernorm_b_matrix = torch.tensor(
        [
            [1, 1, 0, 1, 1],
        ]
    )

    # test in-place union
    union_(modelA, modelB)

    # modelA
    assert (modelA.linear_layer.b_matrix == target_linear_b_matrix).all()
    assert (modelA.norm_layer.b_matrix == target_layernorm_b_matrix).all()

    # modelB - should remain same
    assert (modelB.linear_layer.b_matrix == model_b_linear_b_matrix).all()
    assert (modelB.norm_layer.b_matrix == model_b_layernorm_b_matrix).all()


def test_union(modelA, modelB):
    # set modelA
    model_a_linear_b_matrix = torch.tensor(
        [
            [0, 1, 0, 1, 0, 1, 0, 1, 0, 1],
            [1, 0, 1, 0, 1, 0, 1, 0, 1, 0],
            [0, 0, 1, 1, 0, 0, 1, 1, 0, 0],
            [1, 1, 0, 0, 1, 1, 0, 0, 1, 1],
            [0, 1, 0, 1, 0, 1, 0, 1, 0, 1],
        ]
    )
    model_a_layernorm_b_matrix = torch.tensor(
        [
            [1, 1, 0, 1, 0],
        ]
    )
    modelA.linear_layer.b_matrix = model_a_linear_b_matrix
    modelA.norm_layer.b_matrix = model_a_layernorm_b_matrix

    # set modelB
    model_b_linear_b_matrix = torch.tensor(
        [
            [0, 1, 0, 1, 0, 1, 0, 0, 0, 1],
            [1, 0, 1, 0, 1, 0, 1, 0, 1, 0],
            [0, 1, 1, 1, 0, 0, 1, 1, 0, 1],
            [1, 1, 0, 1, 1, 1, 0, 0, 1, 1],
            [0, 0, 0, 1, 0, 1, 1, 0, 0, 1],
        ]
    )
    model_b_layernorm_b_matrix = torch.tensor(
        [
            [1, 0, 0, 1, 1],
        ]
    )
    modelB.linear_layer.b_matrix = model_b_linear_b_matrix
    modelB.norm_layer.b_matrix = model_b_layernorm_b_matrix

    # target
    target_linear_b_matrix = torch.tensor(
        [
            [0, 1, 0, 1, 0, 1, 0, 1, 0, 1],
            [1, 0, 1, 0, 1, 0, 1, 0, 1, 0],
            [0, 1, 1, 1, 0, 0, 1, 1, 0, 1],
            [1, 1, 0, 1, 1, 1, 0, 0, 1, 1],
            [0, 1, 0, 1, 0, 1, 1, 1, 0, 1],
        ]
    )
    target_layernorm_b_matrix = torch.tensor(
        [
            [1, 1, 0, 1, 1],
        ]
    )

    # test intersection
    new_model = union(modelA, modelB)

    # modelA - should remain same
    assert (modelA.linear_layer.b_matrix == model_a_linear_b_matrix).all()
    assert (modelA.norm_layer.b_matrix == model_a_layernorm_b_matrix).all()

    # modelB - should remain same
    assert (modelB.linear_layer.b_matrix == model_b_linear_b_matrix).all()
    assert (modelB.norm_layer.b_matrix == model_b_layernorm_b_matrix).all()

    # new_model
    assert (new_model.linear_layer.b_matrix == target_linear_b_matrix).all()
    assert (new_model.norm_layer.b_matrix == target_layernorm_b_matrix).all()


def test_differene_(modelA, modelB):
    # set modelA
    model_a_linear_b_matrix = torch.tensor(
        [
            [0, 1, 0, 1, 0, 1, 0, 1, 0, 1],
            [1, 0, 1, 0, 1, 0, 1, 0, 1, 0],
            [0, 0, 1, 1, 0, 0, 1, 1, 0, 0],
            [1, 1, 0, 0, 1, 1, 0, 0, 1, 1],
            [0, 1, 0, 1, 0, 1, 0, 1, 0, 1],
        ]
    )
    model_a_layernorm_b_matrix = torch.tensor(
        [
            [1, 1, 0, 1, 0],
        ]
    )
    modelA.linear_layer.b_matrix = model_a_linear_b_matrix
    modelA.norm_layer.b_matrix = model_a_layernorm_b_matrix

    # set modelB
    model_b_linear_b_matrix = torch.tensor(
        [
            [0, 1, 1, 0, 0, 1, 0, 0, 0, 0],
            [0, 0, 1, 0, 1, 0, 1, 0, 1, 0],
            [0, 0, 0, 1, 0, 0, 0, 1, 0, 0],
            [1, 1, 0, 1, 1, 1, 0, 0, 1, 1],
            [0, 0, 0, 1, 0, 1, 0, 1, 0, 1],
        ]
    )
    model_b_layernorm_b_matrix = torch.tensor(
        [
            [1, 0, 0, 1, 1],
        ]
    )
    modelB.linear_layer.b_matrix = model_b_linear_b_matrix
    modelB.norm_layer.b_matrix = model_b_layernorm_b_matrix

    # target
    complement_linear_b_matrix = 1 - model_b_linear_b_matrix
    complement_layernorm_b_matrix = 1 - model_b_layernorm_b_matrix

    target_linear_b_matrix = torch.tensor(
        [
            [0, 0, 0, 1, 0, 0, 0, 1, 0, 1],
            [1, 0, 0, 0, 0, 0, 0, 0, 0, 0],
            [0, 0, 1, 0, 0, 0, 1, 0, 0, 0],
            [0, 0, 0, 0, 0, 0, 0, 0, 0, 0],
            [0, 1, 0, 0, 0, 0, 0, 0, 0, 0],
        ]
    )
    target_layernorm_b_matrix = torch.tensor(
        [
            [0, 1, 0, 0, 0],
        ]
    )

    # test in-place union
    difference_(modelA, modelB)

    # modelA
    assert (modelA.linear_layer.b_matrix == target_linear_b_matrix).all()
    assert (modelA.norm_layer.b_matrix == target_layernorm_b_matrix).all()

    # modelB - b-matrix should be complement
    assert (modelB.linear_layer.b_matrix == complement_linear_b_matrix).all()
    assert (modelB.norm_layer.b_matrix == complement_layernorm_b_matrix).all()


def test_difference(modelA, modelB):
    # set modelA
    model_a_linear_b_matrix = torch.tensor(
        [
            [0, 1, 0, 1, 0, 1, 0, 1, 0, 1],
            [1, 0, 1, 0, 1, 0, 1, 0, 1, 0],
            [0, 0, 1, 1, 0, 0, 1, 1, 0, 0],
            [1, 1, 0, 0, 1, 1, 0, 0, 1, 1],
            [0, 1, 0, 1, 0, 1, 0, 1, 0, 1],
        ]
    )
    model_a_layernorm_b_matrix = torch.tensor(
        [
            [1, 1, 0, 1, 0],
        ]
    )
    modelA.linear_layer.b_matrix = model_a_linear_b_matrix
    modelA.norm_layer.b_matrix = model_a_layernorm_b_matrix

    # set modelB
    model_b_linear_b_matrix = torch.tensor(
        [
            [0, 1, 1, 0, 0, 1, 0, 0, 0, 0],
            [0, 0, 1, 0, 1, 0, 1, 0, 1, 0],
            [0, 0, 0, 1, 0, 0, 0, 1, 0, 0],
            [1, 1, 0, 1, 1, 1, 0, 0, 1, 1],
            [0, 0, 0, 1, 0, 1, 0, 1, 0, 1],
        ]
    )
    model_b_layernorm_b_matrix = torch.tensor(
        [
            [1, 0, 0, 1, 1],
        ]
    )
    modelB.linear_layer.b_matrix = model_b_linear_b_matrix
    modelB.norm_layer.b_matrix = model_b_layernorm_b_matrix

    # target
    target_linear_b_matrix = torch.tensor(
        [
            [0, 0, 0, 1, 0, 0, 0, 1, 0, 1],
            [1, 0, 0, 0, 0, 0, 0, 0, 0, 0],
            [0, 0, 1, 0, 0, 0, 1, 0, 0, 0],
            [0, 0, 0, 0, 0, 0, 0, 0, 0, 0],
            [0, 1, 0, 0, 0, 0, 0, 0, 0, 0],
        ]
    )
    target_layernorm_b_matrix = torch.tensor(
        [
            [0, 1, 0, 0, 0],
        ]
    )

    # test intersection
    new_model = difference(modelA, modelB)

    # modelA - should remain same
    assert (modelA.linear_layer.b_matrix == model_a_linear_b_matrix).all()
    assert (modelA.norm_layer.b_matrix == model_a_layernorm_b_matrix).all()

    # modelB - should remain same
    assert (modelB.linear_layer.b_matrix == model_b_linear_b_matrix).all()
    assert (modelB.norm_layer.b_matrix == model_b_layernorm_b_matrix).all()

    # new_model
    assert (new_model.linear_layer.b_matrix == target_linear_b_matrix).all()
    assert (new_model.norm_layer.b_matrix == target_layernorm_b_matrix).all()
>>>>>>> 08634b34
<|MERGE_RESOLUTION|>--- conflicted
+++ resolved
@@ -6,12 +6,8 @@
 import torch
 from torch import nn
 
-<<<<<<< HEAD
-from comp_rep.pruning.masked_base import MaskedLayer
-=======
 from comp_rep.pruning.masked_layernorm import ContinuousMaskLayerNorm
 from comp_rep.pruning.masked_linear import ContinuousMaskLinear
->>>>>>> 08634b34
 from comp_rep.pruning.subnetwork_set_operations import (
     complement,
     complement_,
@@ -22,148 +18,6 @@
     union,
     union_,
 )
-<<<<<<< HEAD
-from comp_rep.utils import create_transformer_from_checkpoint, load_model
-
-SAVE_PATH = Path("../base_models_trained")
-
-
-def test_complement():
-    mask_name = "copy"
-    model_path = SAVE_PATH / mask_name / "pruned_model.ckpt"
-    base_model = create_transformer_from_checkpoint(model_path)
-    base_model = load_model(model_path, True, base_model, "continuous")
-
-    # Need to do this loop in the test to get the "old masks"
-    old_masks = []
-    for m in base_model.modules():
-        if isinstance(m, MaskedLayer):
-            m.ticket = True
-            m.compute_mask()
-            old_masks.append(m.b_matrix)
-
-    complement(base_model)
-    new_masks = []
-    for m in base_model.modules():
-        if isinstance(m, MaskedLayer):
-            new_masks.append(m.b_matrix)
-
-    for ob, nb in zip(old_masks, new_masks):
-        assert not torch.all(
-            torch.eq(ob, nb)
-        ), "Subnetwork was not changed, this is unexpected..."
-
-    for old, new in zip(old_masks, new_masks):
-        renew = ~old.bool()
-        assert torch.all(torch.eq(renew, new.bool()))
-
-
-@pytest.mark.skip()
-def test_union_or_intersection(function: Callable, comparator: Callable):
-    mask_name_A = "append"
-    model_path_A = SAVE_PATH / mask_name_A / "pruned_model.ckpt"
-    base_model_A = create_transformer_from_checkpoint(model_path_A)
-    base_model_A = load_model(model_path_A, True, base_model_A)
-    mask_name_B = "remove_second"
-    model_path_B = SAVE_PATH / mask_name_B / "pruned_model.ckpt"
-    base_model_B = create_transformer_from_checkpoint(model_path_B)
-    base_model_B = load_model(model_path_B, True, base_model_B)
-
-    old_masks_A = []
-    for m in base_model_A.modules():
-        if isinstance(m, MaskedLayer):
-            m.ticket = True
-            m.compute_mask()
-            old_masks_A.append(m.b_matrix)
-
-    masks_B = []
-    for m in base_model_B.modules():
-        if isinstance(m, MaskedLayer):
-            m.ticket = True
-            m.compute_mask()
-            masks_B.append(m.b_matrix)
-
-    function(base_model_A, base_model_B)
-    new_masks_A = []
-    for m in base_model_A.modules():
-        if isinstance(m, MaskedLayer):
-            new_masks_A.append(m.b_matrix)
-
-    new_masks_B = []
-    for m in base_model_B.modules():
-        if isinstance(m, MaskedLayer):
-            new_masks_B.append(m.b_matrix)
-
-    # Union should not change subnetwork_B in any way
-    for ob, nb in zip(masks_B, new_masks_B):
-        assert torch.all(
-            torch.eq(ob, nb)
-        ), "Subnetwork B was changed, this is unexpected..."
-
-    for i, (old_A, mask_B, new_A) in enumerate(zip(old_masks_A, masks_B, new_masks_A)):
-        renew = comparator(old_A, mask_B).float()
-        return torch.all(torch.eq(renew, new_A))
-
-
-def test_union():
-    assert test_union_or_intersection(union, torch.logical_or)
-
-
-def test_intersection():
-    assert test_union_or_intersection(intersection, torch.logical_and)
-
-
-def test_difference():
-    mask_name_A = "append"
-    model_path_A = SAVE_PATH / mask_name_A / "pruned_model.ckpt"
-    base_model_A = create_transformer_from_checkpoint(model_path_A)
-    base_model_A = load_model(model_path_A, True, base_model_A, "continuous")
-    mask_name_B = "remove_first"
-    model_path_B = SAVE_PATH / mask_name_B / "pruned_model.ckpt"
-    base_model_B = create_transformer_from_checkpoint(model_path_B)
-    base_model_B = load_model(model_path_B, True, base_model_B, "continuous")
-
-    old_masks_A = []
-    for m in base_model_A.modules():
-        if isinstance(m, MaskedLayer):
-            m.ticket = True
-            m.compute_mask()
-            old_masks_A.append(m.b_matrix)
-
-    old_masks_B = []
-    for m in base_model_B.modules():
-        if isinstance(m, MaskedLayer):
-            m.ticket = True
-            m.compute_mask()
-            old_masks_B.append(m.b_matrix)
-
-    difference(base_model_A, base_model_B)
-    new_masks_A = []
-    for m in base_model_A.modules():
-        if isinstance(m, MaskedLayer):
-            new_masks_A.append(m.b_matrix)
-
-    new_masks_B = []
-    for m in base_model_B.modules():
-        if isinstance(m, MaskedLayer):
-            new_masks_B.append(m.b_matrix)
-
-    """
-    for ob, nb in zip(old_masks_B, new_masks_B):
-        assert not torch.all(torch.eq(ob, nb)), "Subnetwork B was not changed, this is unexpected..."
-    """
-    for old_A, old_B, new_A, new_B in zip(
-        old_masks_A, old_masks_B, new_masks_A, new_masks_B
-    ):
-        for old_A_row, old_B_row, new_A_row, new_B_row in zip(
-            old_A, old_B, new_A, new_B
-        ):
-            for old_A_col, old_B_col, new_A_col, new_B_col in zip(
-                old_A_row, old_B_row, new_A_row, new_B_row
-            ):
-                if old_A_col.bool() and not old_B_col.bool():
-                    assert new_A_col.bool()
-=======
 
 
 class Transformer(nn.Module):
@@ -669,5 +523,4 @@
 
     # new_model
     assert (new_model.linear_layer.b_matrix == target_linear_b_matrix).all()
-    assert (new_model.norm_layer.b_matrix == target_layernorm_b_matrix).all()
->>>>>>> 08634b34
+    assert (new_model.norm_layer.b_matrix == target_layernorm_b_matrix).all()